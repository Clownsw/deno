--- conflicted
+++ resolved
@@ -241,11 +241,7 @@
     todo!("Workers are currently not supported in standalone binaries");
   });
   let web_worker_cb = Arc::new(|_| {
-<<<<<<< HEAD
-    todo!("Worker are currently not supported in standalone binaries");
-=======
     todo!("Workers are currently not supported in standalone binaries");
->>>>>>> 868c7e38
   });
 
   // Keep in sync with `main.rs`.
@@ -301,7 +297,6 @@
     maybe_inspector_server: None,
     should_break_on_first_statement: false,
     module_loader,
-    npm_resolver: None, // not currently supported
     get_error_class_fn: Some(&get_error_class_name),
     origin_storage_dir: None,
     blob_store,
