--- conflicted
+++ resolved
@@ -728,75 +728,6 @@
 // TODO(bartlomieju): this function is not handling `exit_code` set by the runtime
 // code properly.
 async fn run_with_watch(flags: Flags, script: String) -> Result<i32, AnyError> {
-<<<<<<< HEAD
-  /// The FileWatcherModuleExecutor provides module execution with safe dispatching of life-cycle events by tracking the
-  /// state of any pending events and emitting accordingly on drop in the case of a future
-  /// cancellation.
-  struct FileWatcherModuleExecutor {
-    worker: MainWorker,
-    pending_unload: bool,
-  }
-
-  impl FileWatcherModuleExecutor {
-    pub fn new(worker: MainWorker) -> FileWatcherModuleExecutor {
-      FileWatcherModuleExecutor {
-        worker,
-        pending_unload: false,
-      }
-    }
-
-    /// Execute the given main module emitting load and unload events before and after execution
-    /// respectively.
-    pub async fn execute(
-      &mut self,
-      main_module: &ModuleSpecifier,
-      ps: &ProcState,
-    ) -> Result<(), AnyError> {
-      if ps.options.compat() {
-        self.worker.execute_side_module(&compat::GLOBAL_URL).await?;
-      }
-      let id = self.worker.preload_main_module(main_module).await?;
-      if ps.npm_resolver.has_packages() {
-        compat::load_builtin_node_modules(&mut self.worker.js_runtime).await?;
-      }
-      self.worker.evaluate_module(id).await?;
-      self.worker.dispatch_load_event(&located_script_name!())?;
-      self.pending_unload = true;
-
-      let result = loop {
-        let result = self.worker.run_event_loop(false).await;
-        if !self
-          .worker
-          .dispatch_beforeunload_event(&located_script_name!())?
-        {
-          break result;
-        }
-      };
-      self.pending_unload = false;
-
-      if let Err(err) = result {
-        return Err(err);
-      }
-
-      self.worker.dispatch_unload_event(&located_script_name!())?;
-
-      Ok(())
-    }
-  }
-
-  impl Drop for FileWatcherModuleExecutor {
-    fn drop(&mut self) {
-      if self.pending_unload {
-        self
-          .worker
-          .dispatch_unload_event(&located_script_name!())
-          .unwrap();
-      }
-    }
-  }
-
-=======
->>>>>>> 84ea8610
   let flags = Arc::new(flags);
   let main_module = resolve_url_or_path(&script)?;
   let (sender, receiver) = tokio::sync::mpsc::unbounded_channel();
@@ -811,26 +742,14 @@
       let ps =
         ProcState::build_for_file_watcher((*flags).clone(), sender.clone())
           .await?;
-<<<<<<< HEAD
-      // We make use an module executor guard to ensure that unload is always fired when an
-      // operation is called.
-      let mut executor = FileWatcherModuleExecutor::new(create_main_worker(
-=======
       let worker = create_main_worker(
->>>>>>> 84ea8610
         &ps,
         main_module.clone(),
         permissions,
         vec![],
         Default::default(),
-<<<<<<< HEAD
-      ));
-
-      executor.execute(&main_module, &ps).await?;
-=======
       );
       worker.run_for_watcher().await?;
->>>>>>> 84ea8610
 
       Ok(())
     })
@@ -880,83 +799,8 @@
     Default::default(),
   );
 
-<<<<<<< HEAD
-  let mut maybe_coverage_collector =
-    if let Some(ref coverage_dir) = ps.coverage_dir {
-      let session = worker.create_inspector_session().await;
-
-      let coverage_dir = PathBuf::from(coverage_dir);
-      let mut coverage_collector =
-        tools::coverage::CoverageCollector::new(coverage_dir, session);
-      worker
-        .with_event_loop(coverage_collector.start_collecting().boxed_local())
-        .await?;
-      Some(coverage_collector)
-    } else {
-      None
-    };
-
-  debug!("main_module {}", main_module);
-
-  if ps.options.compat() {
-    // TODO(bartlomieju): fix me
-    assert_eq!(main_module.scheme(), "file");
-
-    // Set up Node globals
-    worker.execute_side_module(&compat::GLOBAL_URL).await?;
-    // And `module` module that we'll use for checking which
-    // loader to use and potentially load CJS module with.
-    // This allows to skip permission check for `--allow-net`
-    // which would otherwise be requested by dynamically importing
-    // this file.
-    worker.execute_side_module(&compat::MODULE_URL).await?;
-
-    let use_esm_loader = compat::check_if_should_use_esm_loader(&main_module)?;
-
-    if use_esm_loader {
-      // ES module execution in Node compatiblity mode
-      worker.execute_main_module(&main_module).await?;
-    } else {
-      // CJS module execution in Node compatiblity mode
-      compat::load_cjs_module(
-        &mut worker.js_runtime,
-        &main_module.to_file_path().unwrap().display().to_string(),
-        true,
-      )?;
-    }
-  } else {
-    // Regular ES module execution
-    let id = worker.preload_main_module(&main_module).await?;
-    // we'll only know if there's npm packages after pre-loading
-    if ps.npm_resolver.has_packages() {
-      compat::load_builtin_node_modules(&mut worker.js_runtime).await?;
-    }
-    worker.evaluate_module(id).await?;
-  }
-
-  worker.dispatch_load_event(&located_script_name!())?;
-
-  loop {
-    worker
-      .run_event_loop(maybe_coverage_collector.is_none())
-      .await?;
-    if !worker.dispatch_beforeunload_event(&located_script_name!())? {
-      break;
-    }
-  }
-
-  worker.dispatch_unload_event(&located_script_name!())?;
-
-  if let Some(coverage_collector) = maybe_coverage_collector.as_mut() {
-    worker
-      .with_event_loop(coverage_collector.stop_collecting().boxed_local())
-      .await?;
-  }
-  Ok(worker.get_exit_code())
-=======
   let exit_code = worker.run().await?;
   Ok(exit_code)
->>>>>>> 84ea8610
 }
 
 async fn task_command(
